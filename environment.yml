--- conflicted
+++ resolved
@@ -8,15 +8,12 @@
 dependencies:
   - python=3.13.3
   - pytorch=2.6
+  - pytorch=2.6
   - pandas=2.2.3
   - numpy=2.2.5
   - scipy=1.15.2
   - wandb=0.19.8
   - tqdm=4.67.1
-<<<<<<< HEAD
   - pyarrow=19.0.1
   - chromadb=1.0.6
-  - streamlit=1.44.1
-=======
-  - pyarrow=19.0.1
->>>>>>> b975ce8d
+  - streamlit=1.44.1